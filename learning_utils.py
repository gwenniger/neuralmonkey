--- conflicted
+++ resolved
@@ -144,114 +144,6 @@
     max_bleu_epoch = 0
     max_bleu_batch_no = 0
 
-<<<<<<< HEAD
-    for i in range(epochs):
-        print ""
-        log("Epoch {} starts".format(i + 1), color='red')
-
-        for batch_n, (batch_feed_dict, batch_sentences) in \
-                enumerate(zip(train_feed_dicts, train_tgt_sentences)):
-            step += 1
-            seen_instances += len(batch_sentences)
-            if step % 20 == 1:
-
-                computation = trainer.run(sess, batch_feed_dict, batch_sentences, verbose=True)
-
-                decoded_sentences = [postprocess(s) for s in \
-                   vocabulary.vectors_to_sentences(computation[-decoder.max_output_len - 1:])]
-
-                if char_based:
-                    decoded_sentences = \
-                            [tokenize_char_seq(chars) for chars in decoded_sentences]
-
-                bleu_1 = \
-                    100 * corpus_bleu(batch_sentences, decoded_sentences,
-                                      weights=[1., 0., 0., 0.],
-                                      smoothing_function=bleu_smoothing)
-                bleu_4 = \
-                    100 * corpus_bleu(batch_sentences, decoded_sentences,
-                                      weights=[0.25, 0.25, 0.25, 0.25],
-                                      smoothing_function=bleu_smoothing)
-
-                bleu_4_dedup = \
-                    100 * corpus_bleu_deduplicated_unigrams(batch_sentences, decoded_sentences,
-                                                            weights=[0.25, 0.25, 0.25, 0.25],
-                                                            smoothing_function=bleu_smoothing)
-
-                log("opt. loss: {:.4f}    dec. loss: {:.4f}    BLEU-1: {:.2f}    BLEU-4: {:.2f}    BLEU-4-dedup: {:.2f}"\
-                        .format(computation[2], computation[1], bleu_1, bleu_4, bleu_4_dedup))
-
-                if tensorboard_log:
-                    summary_str = computation[3]
-                    tb_writer.add_summary(summary_str, seen_instances)
-                    external_str = tf.Summary(value=[
-                        tf.Summary.Value(tag="train_bleu_1", simple_value=bleu_1),
-                        tf.Summary.Value(tag="train_bleu_4", simple_value=bleu_4),
-                    ])
-                    tb_writer.add_summary(external_str, seen_instances)
-            else:
-                trainer.run(sess, batch_feed_dict, batch_sentences, verbose=False)
-
-            if step % 500 == 499:
-
-                decoded_val_sentences = []
-                val_tgt_sentences_flatten = [s for batch in val_tgt_sentences for s in batch]
-                
-                for val_barch_n, (val_batch_feed_dict, val_batch_sentences) in \
-                    enumerate (zip(val_feed_dicts, val_tgt_sentences)):
-
-                    computation = sess.run([decoder.loss_with_decoded_ins,
-                        decoder.loss_with_gt_ins, decoder.summary_val] \
-                            + decoder.decoded_seq, feed_dict=val_batch_feed_dict)
-
-                    decoded_val_sentences +=  [postprocess(s) for s in \
-                        vocabulary.vectors_to_sentences(computation[-decoder.max_output_len - 1:])]
-                    
-
-                if char_based:
-                    decoded_val_sentences = \
-                            [tokenize_char_seq(chars) for chars in decoded_val_sentences]
-
-                val_bleu_1 = \
-                        100 * corpus_bleu(val_tgt_sentences_flatten, decoded_val_sentences, weights=[1., 0., 0., 0.0],
-                                          smoothing_function=bleu_smoothing)
-                val_bleu_4 = \
-                    100 * corpus_bleu(val_tgt_sentences_flatten, decoded_val_sentences, weights=[0.25, 0.25, 0.25, 0.25],
-                                      smoothing_function=bleu_smoothing)
-
-                val_bleu_4_dedup = \
-                    100 * corpus_bleu_deduplicated_unigrams(val_tgt_sentences_flatten, decoded_val_sentences,
-                                                            weights=[0.25, 0.25, 0.25, 0.25],
-                                                            smoothing_function=bleu_smoothing)
-
-                if val_bleu_4 > max_bleu:
-                    max_bleu = val_bleu_4
-                    max_bleu_epoch = i
-                    max_bleu_batch_no = batch_n
-
-                print ""
-                log("Validation (epoch {}, batch number {}):".format(i, batch_n), color='cyan')
-                log("opt. loss: {:.4f}    dec. loss: {:.4f}    BLEU-1: {:.2f}    BLEU-4: {:.2f}    BLEU-4-dedup: {:.2f}"\
-                        .format(computation[1], computation[0], val_bleu_1, val_bleu_4, val_bleu_4_dedup), color='cyan')
-                log("max BLEU-4 on validation: {:.2f} (in epoch {}, after batch number {})".\
-                        format(max_bleu, max_bleu_epoch, max_bleu_batch_no), color='cyan')
-
-                print ""
-                print "Examples:"
-                for sent, ref_sent in zip(decoded_val_sentences[:15], val_tgt_sentences_flatten):
-                    print "    {}".format(" ".join(sent))
-                    print colored("      ref.: {}".format(" ".join(ref_sent[0])), color="magenta")
-                print ""
-
-                if tensorboard_log:
-                    summary_str = computation[2]
-                    tb_writer.add_summary(summary_str, seen_instances)
-                    external_str = tf.Summary(value=[
-                        tf.Summary.Value(tag="val_bleu_1", simple_value=val_bleu_1),
-                        tf.Summary.Value(tag="val_bleu_4", simple_value=val_bleu_4),
-                    ])
-                    tb_writer.add_summary(external_str, seen_instances)
-=======
     try:
         for i in range(epochs):
             print ""
@@ -301,25 +193,33 @@
                     trainer.run(sess, batch_feed_dict, batch_sentences, verbose=False)
 
                 if step % 500 == 499:
-                    computation = sess.run([decoder.loss_with_decoded_ins,
-                        decoder.loss_with_gt_ins, decoder.summary_val] \
-                            + decoder.decoded_seq, feed_dict=val_feed_dict)
-                    decoded_val_sentences =  [postprocess(s) for s in \
-                        vocabulary.vectors_to_sentences(computation[-decoder.max_output_len - 1:])]
+                    decoded_val_sentences = []
+                    val_tgt_sentences_flatten = [s for batch in val_tgt_sentences for s in batch]
+                
+                    for val_barch_n, (val_batch_feed_dict, val_batch_sentences) in \
+                        enumerate (zip(val_feed_dicts, val_tgt_sentences)):
+
+                        computation = sess.run([decoder.loss_with_decoded_ins,
+                            decoder.loss_with_gt_ins, decoder.summary_val] \
+                                + decoder.decoded_seq, feed_dict=val_batch_feed_dict)
+
+                        decoded_val_sentences +=  [postprocess(s) for s in \
+                            vocabulary.vectors_to_sentences(computation[-decoder.max_output_len - 1:])]
 
                     if char_based:
                         decoded_val_sentences = \
                                 [tokenize_char_seq(chars) for chars in decoded_val_sentences]
 
                     val_bleu_1 = \
-                            100 * corpus_bleu(val_tgt_sentences, decoded_val_sentences, weights=[1., 0., 0., 0.0],
+                            100 * corpus_bleu(val_tgt_sentences_flatten, decoded_val_sentences, weights=[1., 0., 0., 0.0],
                                               smoothing_function=bleu_smoothing)
                     val_bleu_4 = \
-                        100 * corpus_bleu(val_tgt_sentences, decoded_val_sentences, weights=[0.25, 0.25, 0.25, 0.25],
+                        100 * corpus_bleu(val_tgt_sentences_flatten, decoded_val_sentences, weights=[0.25, 0.25, 0.25, 0.25],
                                           smoothing_function=bleu_smoothing)
 
                     val_bleu_4_dedup = \
-                        100 * corpus_bleu_deduplicated_unigrams(val_tgt_sentences, decoded_val_sentences,
+                        100 * corpus_bleu_deduplicated_unigrams(val_tgt_sentences_flatten,
+                                                                decoded_val_sentences,
                                                                 weights=[0.25, 0.25, 0.25, 0.25],
                                                                 smoothing_function=bleu_smoothing)
 
@@ -352,6 +252,5 @@
                         tb_writer.add_summary(external_str, seen_instances)
     except KeyboardInterrupt:
         log("Training interrupted by user.")
->>>>>>> 99e1ba1b
 
     log("Finished. Maximum BLEU-4 on validation data: {:.2f}, epoch {}".format(max_bleu, max_bleu_epoch))
